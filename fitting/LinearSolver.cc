--- conflicted
+++ resolved
@@ -576,20 +576,6 @@
 
         //------------------------------------------------------------------------
         // Update the parameters for the calculated changes. Exploit reference
-<<<<<<< HEAD
-        // semantics of casacore::Array.
-         std::vector<std::pair<string, int> >::const_iterator indit;
-         for (indit=indices.begin();indit!=indices.end();++indit) {
-              casacore::IPosition vecShape(1, params.value(indit->first).nelements());
-              casacore::Vector<double> value(params.value(indit->first).reform(vecShape));
-              for (size_t i=0; i<value.nelements(); ++i)  {
-                   //const double adjustment = gsl_vector_get(X, indit->second+i);
-                   const double adjustment = x[indit->second+i];
-                   ASKAPCHECK(!std::isnan(adjustment), "Solution resulted in NaN as an update for parameter "<<(indit->second + i));
-                   value(i) += adjustment;
-              }
-          }
-=======
         // semantics of casa::Array.
         std::vector<std::pair<string, int> >::const_iterator indit;
         for (indit=indices.begin();indit!=indices.end();++indit) {
@@ -601,7 +587,6 @@
                 value(i) += adjustment;
             }
         }
->>>>>>> 2092abce
 
          //------------------------------------------------------------------------
          // Set approximate solution quality.
